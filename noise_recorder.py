from talon import cron, Context, Module, ui, imgui, scope, actions, app, microphone
from talon.lib import flac

# `cubeb` was moved to `lib` on newer Talon
try:
    from talon import cubeb
except ImportError:
    from talon.lib import cubeb
from talon_init import TALON_HOME
from threading import Lock
import re
import time
from pathlib import Path
import os
import glob
import subprocess
import inspect
import threading
import random
import uuid
import struct
import logging
from collections import defaultdict


LOGGER = logging.getLogger(__name__)
LOGGER.setLevel(logging.INFO)


# When fullscreen is activated/deactivated, additional changes during the
# deadzone (in seconds) will be ignored.
TRANSITION_DEADZONE = 3
# Recordings shorter than this (in seconds) will not be saved. Quickly exit
# fullscreen to ignore accidental recordings.
MINIMUM_RECORDING_LENGTH = 10
# Long recordings will be split into files of this length.
SPLIT_TIME = "5m"


# Ensure the deadzone won't cause empty recordings to be saved.
assert TRANSITION_DEADZONE <= MINIMUM_RECORDING_LENGTH + 1


IGNORED_MICS = list(
    map(
        re.compile,
        [
            # Add audio sources that you would like to ignore here.
        ],
    )
)


NOISES_ROOT = Path(TALON_HOME, f"recordings/noises/")


# Allows accidental recordings to be deleted.
last_recording_uuid = ""
last_recording_noise_name = ""
last_recording_lock = threading.Lock()


def recordings_path(device_name, noise_name):
    """Get the folder a specific noise's recordings should be stored in."""
    # Use only these chars for the mic folder so it works on any file
    # system.
    mic_folder = re.sub("[^a-zA-Z0-9]+", "_", str(device_name))
    MAX_FOLDER_LENGTH = 40
    if len(mic_folder) > MAX_FOLDER_LENGTH:
        mic_folder = mic_folder[:MAX_FOLDER_LENGTH]
    return Path(NOISES_ROOT, mic_folder, str(noise_name))


def _all_recordings():
    """Get details of all recordings on disk.

    Each recording is returned as a tuple (path, noise, device).

    """
    if not NOISES_ROOT.exists():
        return []

    result = []
    for path in NOISES_ROOT.glob("**/*.flac"):
        relative_parts = Path(path).relative_to(NOISES_ROOT).parts
        # TODO: Can "." ever be in the subpath? Put this here just in case for Mac/Linux
        if str(relative_parts[0]) == ".":
            relative_parts = relative_parts[1:]
        device = relative_parts[0]
        noise = relative_parts[1]
        result.append((path, device, noise))
    return result


# FIXME: This seems to be returning wrong values
def get_flac_duration(filename: str) -> float:
    """Returns the duration of a FLAC file in seconds.

    From: https://gist.github.com/lukasklein/8c474782ed66c7115e10904fecbed86a

    """

    def bytes_to_int(bytes: list) -> int:
        result = 0
        for byte in bytes:
            result = (result << 8) + byte
        return result

    with open(filename, "rb") as f:
        if f.read(4) != b"fLaC":
            raise ValueError("File is not a flac file")
        header = f.read(4)
        while len(header):
            meta = struct.unpack("4B", header)  # 4 unsigned chars
            block_type = meta[0] & 0x7F  # 0111 1111
            size = bytes_to_int(header[1:4])

            if block_type == 0:  # Metadata Streaminfo
                streaminfo_header = f.read(size)
                unpacked = struct.unpack("2H3p3p8B16p", streaminfo_header)

                samplerate = bytes_to_int(unpacked[4:7]) >> 4
                sample_bytes = [(unpacked[7] & 0x0F)] + list(unpacked[8:12])
                total_samples = bytes_to_int(sample_bytes)
                duration = float(total_samples) / samplerate

                return duration
            header = f.read(4)


def _duration_in_folder(folder):
    """Get the amount of noise on disk in `folder`, in seconds. Recursive."""
    total_duration = 0.0
    if folder.exists():
        for filename in Path(folder).glob("**/*.flac"):
            total_duration += get_flac_duration(filename)
    return total_duration


def _recordings_from_uuid(uuid_):
    """Get the paths of all noise files matching `uuid`."""
    matching_paths = []
    for path, _, _ in _all_recordings():
        if uuid_ in str(path):
            matching_paths.append(path)
    return matching_paths


_LAST_NOTIFICATION = time.monotonic() - 999999


def _notify_with_deadzone(title, message, deadzone=1):
    """Send a notification, unless another was sent recently."""
    global _LAST_NOTIFICATION
    now = time.monotonic()
    if now > _LAST_NOTIFICATION + deadzone:
        _LAST_NOTIFICATION = now
        app.notify(title, message)


class _RecordingSession(object):
    def __init__(self, device, noise_name, uuid):
        self.device = device
        self.noise_name = noise_name
        self.uuid = uuid
        self._recording = False
        self._lock = Lock()
        self._frames = []
        self._split_cron = None

    def _on_data(self, stream, in_frames, out_frames):
        with self._lock:
            if self._recording:
                self._frames.extend(in_frames)

    def __str__(self):
        return f'<"{self.noise_name}" on "{self.device.name}">'

    def _get_chunk_path(self):
        """Get the path to save the current chunk as."""
        folder = recordings_path(self.device.name, self.noise_name)
        folder.mkdir(parents=True, exist_ok=True)
        # Find first free path number
        index = 0
        while True:
            path = folder / f"{self.uuid}_{index}.flac"
            if path.exists():
                index += 1
            else:
                return path

    def _write_frames(self):
        """Write the frames so far to a file & clear them."""
        sample_rate = 16000
        # Ignore short recordings, these are probably accidental.
        if len(self._frames) >= sample_rate * MINIMUM_RECORDING_LENGTH:
            path = self._get_chunk_path()
            # TODO: Do this on a delay later
            #   ^ What did I mean by this???
            frames = self._frames
            self._frames = []
            # TODO: Spawn thread for this? stopping the stream may also be slow.
            LOGGER.info(f"Writing noise file: {path}")
<<<<<<< HEAD
            flac.write_flac(
                str(path), frames, sample_rate=sample_rate, compression_level=1
            )

            # This will fire once per device, so deadzone it.
            duration = len(frames) / sample_rate
            # HACK: Sometimes Windows will suppress this notification so throw
            #   it on a delay. (The delay also allows us the report of the total
            #   to factor in all mics in this session.)
            #
            # TODO: Add up time from all split recordings
            #
            # TODO: Organisation of this notification scheme is gross. At some
            #   point rewrite it.
            noise_name = self.noise_name

            def report_success():
                nonlocal duration, noise_name
                total_hours = total_data() / 60 / 60
                num_mics = len(amounts_recorded_by_device())
                _notify_with_deadzone(
                    "Noise Recorded",
                    # TODO: Read this from disk to take into account multiple chunks
                    f'Recorded {duration:0.0f} seconds of: "{noise_name}" ({duration/60:0.1f} mins). Say "delete last recording" to discard it. All noises: {total_hours:0.1f} hours across {num_mics} mics.',
                ),

            cron.after("500ms", report_success)
=======
            flac.write_flac(str(path), frames, sample_rate=16000, compression_level=1)
>>>>>>> f4fe7b4b
        else:
            LOGGER.info(
                f"Recording under {MINIMUM_RECORDING_LENGTH} seconds, file not written: {self}"
            )
            # HACK: Sometimes Windows will suppress this notification so throw
            #   it on a delay.
            cron.after(
                "500ms",
                # This will fire once per device, so deadzone it.
                lambda: _notify_with_deadzone(
                    "Recording Discarded",
                    f'Recording under {MINIMUM_RECORDING_LENGTH} seconds, discarding: "{self.noise_name}"',
                ),
            )

    def finish(self):
        global last_recording_uuid, last_recording_noise_name
        with self._lock:
            LOGGER.info(f"Terminating recording: {self}")
            self._recording = False
            self._write_frames()
            try:
                cron.cancel(self._split_cron)
            except Exception as e:
                LOGGER.info(f"Failed to cancel split cron job: {e}")
            self._split_cron = None
            with last_recording_lock:
                # This will fire once for every mic in this session, but that's
                # fine.
                last_recording_uuid = self.uuid
                last_recording_noise_name = self.noise_name
        # This can take a while, so release the lock first
        self._stream.stop()

    def _split_recording(self):
        with self._lock:
            self._write_frames()

    def record(self):
        with self._lock:
            if self._recording:
                raise RuntimeError("Already recording.")

            self._recording = True
            self._frames = []
            ctx = cubeb.Context()
            params = cubeb.StreamParams(
                format=cubeb.SampleFormat.FLOAT32NE,
                rate=16000,
                channels=1,
<<<<<<< HEAD
            )
            existing = (
                _duration_in_folder(recordings_path(self.device.name, self.noise_name))
                / 60
=======
>>>>>>> f4fe7b4b
            )
            LOGGER.info(
                f"Recording: {self}. {existing:0.1f} mins exist from this device already."
            )
            # TODO: Report how many minutes of this noise have been recorded
            #   already
            self._stream = ctx.new_input_stream(
                f"recording stream - {self.device.name} {self.noise_name}",
                self.device,
                params,
                latency=1,
                data_cb=self._on_data,
            )
            self._stream.start()
            self._split_cron = cron.interval(SPLIT_TIME, self._split_recording)


_active_sessions = []
_sessions_lock = threading.Lock()
# Used by the gui to prompt the user
_gui_text = None
_gui_lock = threading.Lock()


def recording():
    """Is a noise currently being recorded?"""
    with _sessions_lock:
        return bool(_active_sessions)


<<<<<<< HEAD
# TODO: Don't iterate over these, just use a combined regexp
def any_regexp(regexps, string):
    """Are any of `regexps` present in `string`?"""
    for regexp in regexps:
        if regexp.search(string):
            return True
    return False


def _get_free_uuid():
    """Get a noise UUID that hasn't been used by any existing recordings.

    Probability of collision is of course low but this is here just in case.

    """
    while True:
        uuid_ = str(uuid.uuid4())
        for path, _, _ in _all_recordings():
            if uuid_ in str(path):
                continue
        return uuid_


=======
>>>>>>> f4fe7b4b
def record(noise_name):
    """Record a noise for `duration` on all input devices."""
    global _active_sessions, _gui_text
    with _sessions_lock:
        if _active_sessions:
            raise RuntimeError("Already recording. End the current recording first.")

        with _gui_lock:
            _gui_text = f'Recording "{noise_name}"...'
        gui.show()

        context = cubeb.Context()
        # HACK: Blunt way to mitigate duplicate devices - Exclude multiple
        #   devices with the same name. Doesn't prevent duplication, just
        #   mitigates it.
        #
        # FIXME: This will exclude actually different devices with the same
        #   name.
        used_names = set()
        # Filename is a UUID, but we use the same UUID for every source. This
        # can be used to cross-reference recordings, e.g. to extract timings
        # from a cleaner mic and apply them to a dirtier mic.
        uuid_ = _get_free_uuid()
        for device in context.inputs():
            if not device.name in used_names and not any_regexp(
                IGNORED_MICS, device.name
            ):
                session = _RecordingSession(device, noise_name, uuid_)
                session.record()
                _active_sessions.append(session)
                used_names.add(device.name)


def stop():
    """End the current recording."""
    global _gui_text, _active_sessions
    with _sessions_lock:
        for session in _active_sessions:
            # Finish can block for a while so spin up a thread to terminate
            # each session.
            thread = threading.Thread(target=session.finish)
            thread.start()
        _active_sessions = []


# Descriptions & previews of each noise can each be found at
# https://noise.talonvoice.com/
#
# Comment out the noises you don't want.
_noises = [
    "clop",
    "fff",
    "ffk",
    "ffp",
    "fft",
    "fuh",
    "hgh",
    "high-fart",
    "hiss",
    "horse",
    "huh",
    "kuh",
    "loogie",
    "low-fart",
    "motorcycle",
    "mouth-smack",
    "oh",
    "pop",
    "pst",
    "puh",
    "rrh",
    "shh",
    "shhk",
    "shhp",
    "smooch",
    "ssk",
    "ssp",
    "sst",
    "sucking-teeth",
    "suh",
    "thh",
    "thhk",
    "thhp",
    "trot",
    "tsk",
    "tss",
    "tuh",
    "uh",
    "xuh",
]


def amounts_recorded_by_device():
    """Get the amount of each noise (in seconds) recorded on each device."""
    # { device: { noise: amount } }
    devices = defaultdict(lambda: defaultdict(float))
    for path, device, noise in _all_recordings():
        devices[device][noise] += get_flac_duration(path)
    return devices


def amounts_recorded_total():
    """Get the total duration of each noise recorded so far."""
    totals = defaultdict(float)
    for device, noises in amounts_recorded_by_device().items():
        for noise, duration in noises.items():
            totals[noise] += duration
    return totals


def total_data():
    """Return the total amount of all noise recorded, in seconds.

    Includes the same noises recorded across multiple devices. If a device had
    more than one input stream, it may be double counted.

    """
    return sum(amounts_recorded_total().values())


def noise_with_least_data():
    """Get the noise with the lease local data recorded."""
    min_duration = 99999999999999999999999999999
    min_noise = None
    recorded_amounts = amounts_recorded_total()
    for noise in _noises:
        duration = recorded_amounts.get(noise, 0.0)
        if duration < min_duration:
            min_duration = duration
            min_noise = noise
    return min_noise, min_duration


module = Module()
module.tag(
    "_noise_recorder_context",
    desc="Active when `noise_recorder.py` has a matching context.",
)
module.tag(
    "recording_noises",
    desc=(
        "Active when the noise recorder script is currently recording a noise."
        "\n\nUse to disable Talon acting on noises while recording."
    ),
)


@module.action_class
class NoiseActions:
    def report_noise_recorded() -> None:
        """Pop a notification showing the total amount of noise recorded."""
        mins = total_data() / 60
        hours = mins / 60
        # This double accesses file tree but that's fine
        num_sources = len(amounts_recorded_by_device())
        average_mins = mins / num_sources
        average_hours = hours / num_sources
        report = (
            f"{hours:0.1f} hours total across {num_sources} sources - {average_hours:0.1f}"
            f" hours (or {average_mins:0.0f}) mins per source on average."
        )
        print(f"Total noise recorded: {report}")
        app.notify("Total Noise Recorded", report)

    def delete_last_noise_recording() -> None:
        """Delete the previous recording session (across all devices)."""
        with last_recording_lock:
            uuid_ = last_recording_uuid
            noise_name = last_recording_noise_name
        if uuid_:
            n_deleted = 0
            for noise_file in _recordings_from_uuid(uuid_):
                print("Deleting noise file:", noise_file)
                os.remove(noise_file)
                n_deleted += 1
            if n_deleted:
                app.notify(
                    "Noise Deleted",
                    # TODO: Count n_files & n_mics separately
                    f'Prior "{noise_name}" deleted across all mics ({n_deleted} files removed).',
                )
            else:
                app.notify(
                    "Error Deleting Noises",
                    "Could not find any noise files matching previous UUID. Did you already delete them?",
                )
        else:
            app.notify(
                "Error Deleting Noises",
                "No noises recorded since the script was last loaded.",
            )


context = Context()
context.matches = r"""
app: /firefox/
app: /chrome/
app: /edge/
app: /safari/
app: /opera/
title: /YouTube/
title: /Vimeo/
title: /Twitch/
"""
# TODO: Disable speech & noises when recording
#
# FIXME: This doesn't capture fullscreen status so you can't just hook behaviour
#   to it.
context.tags = ["user._noise_recorder_context"]


# Used for debouncing
_last_transition = -999
_original_mic = None


def _maybe_record():
    """In the right context, start recording on every mic, otherwise stop."""
<<<<<<< HEAD
    global _last_transition, _original_mic, _gui_text
=======
    global _last_transition
>>>>>>> f4fe7b4b

    # The window dimensions can bounce around during the transitions to & from
    # fullscreen, so deadzones are used for debouncing.
    if (
        "user._noise_recorder_context" in scope.get("tag", [])
        and
        # Assume it's a fullscreen video if the window is on the PRIMARY screen,
        # and matches the fullscreen dimensions. This basically assumes the
        # primary screen has a toolbar.
        ui.active_app().active_window.rect == ui.main_screen().rect
    ):
        if (
            not recording()
            and time.monotonic() > _last_transition + TRANSITION_DEADZONE
        ):
            _last_transition = time.monotonic()
            active_mic = microphone.manager.active_mic()
            _original_mic = active_mic.name if active_mic else None
            print("Disabling mic while recording noises.")
            actions.speech.set_microphone("None")
            with _gui_lock:
                # This can take a while (e.g. on a cold disk drive) so pop a
                # message
                _gui_text = "Scanning noise recordings on disk, this may be slow..."
            gui.show()
            noise, existing = noise_with_least_data()
            LOGGER.info(
                f'Recording noise with the least data: "{noise}", '
                f"{existing / 60:0.1f} mins exist already."
            )
            record(noise)
            context.tags.add("user.recording_noises")
    elif recording() and time.monotonic() > _last_transition + TRANSITION_DEADZONE:
        _last_transition = time.monotonic()
        context.tags.remove("user.recording_noises")
        stop()
        gui.hide()
        with _gui_lock:
            _gui_text = None
        print("Re-enabling microphone.")
        if _original_mic:
            actions.speech.set_microphone(_original_mic)
            _original_mic = None
        else:
            # Shouldn't ever get here but just use this as a fallback
            print('No previous mic found. Switching to "System Default"')
            actions.speech.set_microphone("System Default")


@imgui.open(y=0, x=0)
def gui(gui: imgui.GUI):
    global _gui_text
    # TODO: Guard this with a lock?
    with _gui_lock:
        if _gui_text:
            # TODO: Animate this?
            #
            # TODO: Make it red & bold?
            gui.text(_gui_text)


#### Comment out this line to disable the script: ####
cron.interval("100ms", _maybe_record)<|MERGE_RESOLUTION|>--- conflicted
+++ resolved
@@ -201,7 +201,6 @@
             self._frames = []
             # TODO: Spawn thread for this? stopping the stream may also be slow.
             LOGGER.info(f"Writing noise file: {path}")
-<<<<<<< HEAD
             flac.write_flac(
                 str(path), frames, sample_rate=sample_rate, compression_level=1
             )
@@ -229,9 +228,6 @@
                 ),
 
             cron.after("500ms", report_success)
-=======
-            flac.write_flac(str(path), frames, sample_rate=16000, compression_level=1)
->>>>>>> f4fe7b4b
         else:
             LOGGER.info(
                 f"Recording under {MINIMUM_RECORDING_LENGTH} seconds, file not written: {self}"
@@ -282,13 +278,10 @@
                 format=cubeb.SampleFormat.FLOAT32NE,
                 rate=16000,
                 channels=1,
-<<<<<<< HEAD
             )
             existing = (
                 _duration_in_folder(recordings_path(self.device.name, self.noise_name))
                 / 60
-=======
->>>>>>> f4fe7b4b
             )
             LOGGER.info(
                 f"Recording: {self}. {existing:0.1f} mins exist from this device already."
@@ -319,7 +312,6 @@
         return bool(_active_sessions)
 
 
-<<<<<<< HEAD
 # TODO: Don't iterate over these, just use a combined regexp
 def any_regexp(regexps, string):
     """Are any of `regexps` present in `string`?"""
@@ -343,8 +335,6 @@
         return uuid_
 
 
-=======
->>>>>>> f4fe7b4b
 def record(noise_name):
     """Record a noise for `duration` on all input devices."""
     global _active_sessions, _gui_text
@@ -563,11 +553,7 @@
 
 def _maybe_record():
     """In the right context, start recording on every mic, otherwise stop."""
-<<<<<<< HEAD
     global _last_transition, _original_mic, _gui_text
-=======
-    global _last_transition
->>>>>>> f4fe7b4b
 
     # The window dimensions can bounce around during the transitions to & from
     # fullscreen, so deadzones are used for debouncing.
